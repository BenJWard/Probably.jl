--- conflicted
+++ resolved
@@ -1,17 +1,11 @@
 using Documenter, Probably
 
-<<<<<<< HEAD
-makedocs(sitename="Probably.jl", html_prettyurls=false,
-        pages = Any[
-        "Home" => "index.md",
-=======
 makedocs(
     format = :html,
     sitename = "Probably.jl",
     html_prettyurls = false,
     pages = [
-        "Home" => "home.md",
->>>>>>> a9d1c271
+        "Home" => "index.md",
         "HyperLogLog" => "hyperloglog.md",
         "Count-min sketch" => "countmin.md",
         "Cuckoo filter" => "cuckoo.md",
